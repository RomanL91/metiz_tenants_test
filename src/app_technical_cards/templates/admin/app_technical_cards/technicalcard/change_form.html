<<<<<<< HEAD
=======
{% extends "admin/change_form.html" %}
{% load i18n static l10n %}

{% block form_top %}
  {{ block.super }}
  <input type="hidden" name="_tc_version_created_by_js" id="tc-version-created-flag" value="">
  <input type="hidden" name="_tc_initial_composition"  id="tc-initial-composition-input" value="">
{% endblock %}

{% block object-tools-items %}
  {{ block.super }}
  {% if original.pk %}
  <li>
    <a href="#" class="historylink" id="tc-duplicate-btn">{% trans "Дублировать ТК" %}</a>
  </li>
  {% endif %}
{% endblock %}

{% block extrastyle %}
  {{ block.super }}
  <style>
    .tc-hide-percents { display: none !important; }

    @keyframes spin { 0%{transform:rotate(0)} 100%{transform:rotate(360deg)} }
    @keyframes pulse { 0%, 100%{opacity:1} 50%{opacity:0.6} }
    @keyframes slideIn { from{opacity:0;transform:translateY(-10px)} to{opacity:1;transform:translateY(0)} }
    
    #tc-composition-block .spinner{width:20px;height:20px;border:3px solid #f3f3f3;border-top:3px solid #3498db;border-radius:50%;animation:spin 1s linear infinite}

    .tc-composition-table{width:100%;border-collapse:collapse;font-size:13px;box-shadow:0 1px 3px rgba(0,0,0,0.05)}
    .tc-composition-table thead{position:sticky;top:0;z-index:10;background:#fff}
    .tc-composition-table th{background:linear-gradient(to bottom, #f8f9fa 0%, #f1f3f5 100%);padding:10px 8px;border-bottom:2px solid #dee2e6;font-weight:600;text-align:left;font-size:12px;text-transform:uppercase;letter-spacing:0.3px;color:#495057}
    .tc-composition-table td{padding:10px 8px;border-bottom:1px solid #e9ecef;transition:background 0.15s}
    .tc-composition-table tbody tr:hover{background:#f8f9fa}
    .tc-total-row td{background:linear-gradient(to bottom, #e7f5ff 0%, #d0ebff 100%)!important;border-top:3px solid #339af0;border-bottom:3px solid #339af0;padding:12px 8px!important;font-weight:700;font-size:14px}
    .tc-price-changed{color:#fa5252;font-weight:600;animation:pulse 2s ease-in-out infinite}
    .tc-price-badge{display:inline-flex;align-items:center;gap:4px;padding:3px 8px;border-radius:12px;font-size:10px;font-weight:700;background:#fff3bf;color:#e8590c;text-transform:uppercase;letter-spacing:0.5px;box-shadow:0 1px 2px rgba(0,0,0,0.1)}
    .tc-price-badge::before{content:"⚠";font-size:11px}
    .tc-qty-input{width:110px;text-align:right;padding:6px 8px;border:1.5px solid #ced4da;border-radius:6px;transition:all 0.2s}
    .tc-qty-input:focus{border-color:#339af0;box-shadow:0 0 0 3px rgba(51,154,240,0.1);outline:none}
    .tc-inline-add-wrap{display:flex;gap:8px;align-items:center;flex-wrap:wrap;padding:10px 8px;background:#f8f9fa;border-radius:6px}
    .tc-inline-label{color:#495057;font-weight:600;font-size:13px}
    .tc-hint{color:#868e96;font-size:12px;font-style:italic}
    .tc-tag{display:inline-flex;align-items:center;gap:4px;padding:2px 8px;border-radius:999px;font-size:10px;font-weight:700;letter-spacing:.5px;text-transform:uppercase;background:#edf2ff;color:#364fc7}
    .tc-tag-service{background:#edf2ff;color:#364fc7}
    .tc-tag-labor{background:#fff4e6;color:#d9480f}
    .tc-name{display:flex;align-items:center;gap:8px;justify-content:space-between}
    .tc-label-wrap{display:flex;align-items:center;gap:6px}
    .tc-name{display:flex;align-items:center;gap:8px;justify-content:space-between}
    .tc-label{overflow:hidden;text-overflow:ellipsis;white-space:nowrap;font-weight:500}
    .tc-del{border:none;background:transparent;cursor:pointer;padding:4px 8px;line-height:1;border-radius:6px;color:#adb5bd;font-size:18px;transition:all 0.2s}
    .tc-del:hover{color:#fa5252;background:#ffe0e0;transform:scale(1.1)}
    .tc-del:focus-visible{outline:2px solid #fa5252;outline-offset:2px}
    .tc-table-wrapper{border-radius:8px;overflow:hidden;box-shadow:0 2px 8px rgba(0,0,0,0.06)}
    .tc-table-wrapper,.tc-composition-table,.tc-composition-table tfoot td{position:relative;overflow:visible}
    .tc-ac{position:relative;min-width:300px;z-index:20000}
    .tc-ac-input{padding:8px 10px;width:100%;border:1.5px solid #ced4da;border-radius:6px;transition:all 0.2s}
    .tc-ac-input:focus{border-color:#339af0;box-shadow:0 0 0 3px rgba(51,154,240,0.1);outline:none}
    .tc-ac-list{position:absolute;left:0;right:0;top:calc(100% + 4px);background:#fff;border:1px solid #dee2e6;border-radius:8px;max-height:280px;overflow:auto;list-style:none;margin:0;padding:6px;box-shadow:0 10px 30px rgba(0,0,0,0.12);display:none;z-index:20001}
    .tc-ac-item{padding:10px 12px;cursor:pointer;display:flex;gap:8px;justify-content:space-between;border-radius:6px;transition:all 0.15s;margin-bottom:2px}
    .tc-ac-item:hover,.tc-ac-item.active{background:#e7f5ff;transform:translateX(2px)}
    .tc-ac-item .tc-ac-name{font-weight:600;color:#212529}
    .tc-ac-item .tc-ac-meta{color:#868e96;font-size:12px;white-space:nowrap}

    :root { --tc-card-min: 300px; }
    
    .tc-section-header{
            display:block;
            width:100%;
            padding:16px 20px;
            background:linear-gradient(to right, #f8f9fa 0%, #fff 100%);
            color:#495057;
            font-weight:600;
            font-size:14px;
             text-transform:uppercase;
            letter-spacing:1.2px;
            border-left:4px solid #667eea;
            border-bottom:2px solid #e9ecef;
            margin:0;
    }
    
    .tc-dashboard{
      margin-top:24px;
      display:grid;
      gap:16px;
      grid-template-columns: repeat(auto-fit, minmax(var(--tc-card-min), 1fr));
      align-items: stretch;
      width:100%;
    }
    
    .tc-card{
      border:1px solid #e9ecef;
      border-radius:12px;
      background:#fff;
      display:flex;
      flex-direction:column;
      min-width:0;
      transition:all 0.3s;
      animation:slideIn 0.4s ease-out;
      overflow:hidden;
    }
    
    .tc-card:hover{
      box-shadow:0 8px 24px rgba(0,0,0,0.08);
      transform:translateY(-2px);
    }
    
    /* Карточки с инпутами - интерактивные */
    .tc-card.tc-card-interactive{
      border:2px solid #74c0fc;
      background:linear-gradient(to bottom, #fff 0%, #e7f5ff 100%);
    }
    
    /* Карточки с результатами - акцент */
    .tc-card.tc-card-result{
      border:2px solid #51cf66;
      background:linear-gradient(to bottom, #fff 0%, #d3f9d8 100%);
    }
    
    .tc-card > .tc-card-h{
      padding:14px 16px;
      border-bottom:1px solid #e9ecef;
      font-weight:700;
      font-size:14px;
      display:flex;
      align-items:center;
      gap:8px;
      background:linear-gradient(to right, #f8f9fa 0%, #fff 100%);
    }
    
    .tc-card-interactive > .tc-card-h{
      background:linear-gradient(135deg, #4dabf7 0%, #339af0 100%);
      color:#fff;
      border:none;
    }
    
    .tc-card-result > .tc-card-h{
      background:linear-gradient(135deg, #51cf66 0%, #37b24d 100%);
      color:#fff;
      border:none;
    }
    
    .tc-card-icon{
      font-size:18px;
      opacity:0.9;
    }
    
    .tc-card > .tc-card-b{
      padding:16px;
      display:flex;
      flex-direction:column;
      gap:12px;
    }
    
    .tc-kv{
      display:flex;
      justify-content:space-between;
      align-items:center;
      padding:10px 12px;
      border-radius:8px;
      background:#f8f9fa;
      transition:all 0.2s;
    }
    
    .tc-kv:hover{
      background:#e9ecef;
      transform:scale(1.01);
    }
    
    .tc-kv strong{
      font-size:16px;
      font-weight:700;
      color:#212529;
    }
    
    .tc-card-result .tc-kv strong{
      font-size:18px;
      color:#2b8a3e;
    }
    
    .tc-fig{
      font-variant-numeric:tabular-nums;
      font-family:'SF Mono', Monaco, 'Cascadia Code', 'Roboto Mono', Consolas, monospace;
    }
    
    .tc-field{
      display:flex;
      flex-direction:column;
      gap:8px;
    }
    
    .tc-input{
      width:100%;
      padding:10px 12px;
      border:2px solid #4dabf7;
      border-radius:8px;
      text-align:right;
      font-size:16px;
      font-weight:600;
      color:#1971c2;
      transition:all 0.2s;
      background:#fff;
    }
    
    .tc-input:focus{
      border-color:#1971c2;
      box-shadow:0 0 0 4px rgba(25,113,194,0.15);
      outline:none;
      transform:scale(1.02);
    }
    
    .tc-sub{
      font-size:12px;
      color:#495057;
      font-weight:600;
      text-transform:uppercase;
      letter-spacing:0.5px;
    }

    @media (max-width: 480px){
      :root { --tc-card-min: 260px; }
      .tc-qty-input{ width:90px; }
    }
    
  </style>
{% endblock %}

{% block after_field_sets %}
  {{ block.super }}

  <div class="module" id="tc-composition-block" style="margin-top:20px;">
    <h2 style="margin:0; padding:16px 20px; background:linear-gradient(135deg, #667eea 0%, #764ba2 100%); color:#fff; border-radius:12px; box-shadow:0 4px 16px rgba(102,126,234,0.2);">
      <span style="font-size:20px;margin-right:8px">📋</span>
      {% trans "Состав техкарты" %}
      <span id="tc-version-label" style="opacity:0.9; font-size:.9em; font-weight:400;">
        {% if not original.pk %}({% trans "черновик" %}){% endif %}
      </span>
    </h2>

    <div style="padding:20px;">
      <div id="tc-composition-loading" style="text-align:center; padding:60px; color:#868e96;">
        <div class="spinner" style="display:inline-block;"></div>
        <p style="margin-top:16px;font-weight:500;">{% trans "Загрузка состава..." %}</p>
      </div>

      <div id="tc-composition-content" style="display:none;">
        <div style="display:grid; grid-template-columns:1fr 1fr; gap:24px; margin-bottom:32px;">
          <div class="tc-section tc-materials">
            <h3 style="margin:0 0 14px 0; padding:10px 14px; background:linear-gradient(135deg, #ff6b6b 0%, #ee5a6f 100%); color:#fff; border-radius:10px; font-size:15px; display:flex; align-items:center; gap:10px; box-shadow:0 3px 10px rgba(255,107,107,0.3);">
              <span style="font-size:20px">🧱</span>
              {% trans "Материалы" %}
            </h3>
            <div class="tc-table-wrapper">
              <table class="tc-composition-table" id="materials-table">
                <thead>
                  <tr>
                    <th>{% trans "Наименование" %}</th>
                    <th style="text-align:right;">{% trans "Кол-во" %}</th>
                    <th style="text-align:right;">{% trans "Ед." %}</th>
                    <th style="text-align:right;">{% trans "Цена (версия)" %}</th>
                    <th style="text-align:right;">{% trans "Цена (текущая)" %}</th>
                    <th style="text-align:right;">{% trans "Сумма" %}</th>
                  </tr>
                </thead>
                <tbody id="materials-tbody"></tbody>
                <tfoot>
                  <tr class="tc-total-row">
                    <td colspan="5" style="text-align:right;">{% trans "Итого материалы:" %}</td>
                    <td id="materials-total" style="text-align:right;">—</td>
                  </tr>
                  <tr class="tc-inline-add">
                    <td colspan="6" style="background:#fafafa;padding:12px;">
                      <div class="tc-inline-add-wrap">
                        <span class="tc-inline-label">➕ {% trans "Добавить материал:" %}</span>
                        <div class="tc-ac" data-kind="material">
                          <input type="text" class="tc-ac-input tc-ac-input-material" placeholder="{% trans 'Название материала или ID' %}">
                          <ul class="tc-ac-list"></ul>
                        </div>
                        <input type="number" min="0" step="0.001" class="tc-new-qty tc-new-qty-material" placeholder="{% trans 'Кол-во' %}">
                        <small class="tc-hint">{% trans "Введите 1+ символ для поиска. Выберите элемент и укажите количество — строка добавится автоматически." %}</small>
                      </div>
                    </td>
                  </tr>
                </tfoot>
              </table>
            </div>
          </div>

          <div class="tc-section tc-works">
            <h3 style="margin:0 0 14px 0; padding:10px 14px; background:linear-gradient(135deg, #20c997 0%, #12b886 100%); color:#fff; border-radius:10px; font-size:15px; display:flex; align-items:center; gap:10px; box-shadow:0 3px 10px rgba(18,184,134,0.3);">
              <span style="font-size:20px">🔧</span>
              {% trans "Работы" %}
            </h3>
            <div class="tc-table-wrapper">
              <table class="tc-composition-table" id="works-table">
                <thead>
                  <tr>
                    <th>{% trans "Наименование" %}</th>
                    <th style="text-align:right;">{% trans "Кол-во" %}</th>
                    <th style="text-align:right;">{% trans "Ед." %}</th>
                    <th style="text-align:right;">{% trans "Цена (версия)" %}</th>
                    <th style="text-align:right;">{% trans "Цена (текущая)" %}</th>
                    <th style="text-align:right;">{% trans "Сумма" %}</th>
                  </tr>
                </thead>
                <tbody id="works-tbody"></tbody>
                <tfoot>
                  <tr class="tc-total-row">
                    <td colspan="5" style="text-align:right;">{% trans "Итого работы:" %}</td>
                    <td id="works-total" style="text-align:right;">—</td>
                  </tr>
                  <tr class="tc-inline-add">
                    <td colspan="6" style="background:#fafafa;padding:12px;">
                      <div class="tc-inline-add-wrap">
                        <span class="tc-inline-label">➕ {% trans "Добавить работу:" %}</span>
                        <div class="tc-ac" data-kind="work">
                          <input type="text" class="tc-ac-input tc-ac-input-work" placeholder="{% trans 'Название работы или ID' %}">
                          <ul class="tc-ac-list"></ul>
                        </div>
                        <input type="number" min="0" step="0.001" class="tc-new-qty tc-new-qty-work" placeholder="{% trans 'Кол-во' %}">
                        <small class="tc-hint">{% trans "Введите 1+ символ для поиска. Выберите элемент и укажите количество — строка добавится автоматически." %}</small>
                      </div>
                    </td>
                  </tr>
                </tfoot>
              </table>
            </div>
          </div>
        </div>

        <div class="tc-section-header" style="margin:40px 0 24px 0">
          <span>💰</span> Расчет стоимости
        </div>

        <div class="tc-dashboard">
          <!-- 1. Себестоимость (данные) -->
          <div class="tc-card">
            <div class="tc-card-h">
              <span class="tc-card-icon">📊</span>
              {% trans "Себестоимость (по текущим ценам), за ед. выпуска" %}
            </div>
            <div class="tc-card-b">
              <div class="tc-kv"><span>{% trans "Материалы" %}</span> <strong class="tc-fig" id="d-cost-mats">—</strong></div>
              <div class="tc-kv"><span>{% trans "Работы" %}</span>     <strong class="tc-fig" id="d-cost-works">—</strong></div>
              <div class="tc-kv" style="background:#e7f5ff;border:2px solid #74c0fc"><span style="font-weight:700">{% trans "Итого" %}</span> <strong class="tc-fig" id="d-cost-total" style="color:#1971c2;font-size:18px">—</strong></div>
            </div>
          </div>

          <!-- 2. Надбавки (интерактивные) -->
          <div class="tc-card tc-card-interactive">
            <div class="tc-card-h">
              <span class="tc-card-icon">⚙️</span>
              {% trans "Надбавки и транспорт (%)" %}
            </div>
            <div class="tc-card-b">
              <div class="tc-field">
                <label class="tc-sub" for="p-mat-markup">{% trans "Надбавка на материалы, %" %}</label>
                <input id="p-mat-markup" class="tc-input" type="number" inputmode="decimal" step="0.01" min="0" value="">
              </div>
              <div class="tc-field">
                <label class="tc-sub" for="p-work-markup">{% trans "Надбавка на работы, %" %}</label>
                <input id="p-work-markup" class="tc-input" type="number" inputmode="decimal" step="0.01" min="0" value="">
              </div>
              <div class="tc-field">
                <label class="tc-sub" for="p-transport">{% trans "Транспортные расходы, %" %}</label>
                <input id="p-transport" class="tc-input" type="number" inputmode="decimal" step="0.01" min="0" value="">
              </div>
            </div>
          </div>

          <!-- 3. Общая стоимость (данные) -->
          <div class="tc-card">
            <div class="tc-card-h">
              <span class="tc-card-icon">📈</span>
              {% trans "Общая стоимость (с надбавками и транспортом), за ед." %}
            </div>
            <div class="tc-card-b">
              <div class="tc-kv"><span>{% trans "Материалы" %}</span> <strong class="tc-fig" id="d-marked-mats">—</strong></div>
              <div class="tc-kv"><span>{% trans "Работы" %}</span>     <strong class="tc-fig" id="d-marked-works">—</strong></div>
              <div class="tc-kv" style="background:#e7f5ff;border:2px solid #74c0fc"><span style="font-weight:700">{% trans "Итого" %}</span> <strong class="tc-fig" id="d-marked-total" style="color:#1971c2;font-size:18px">—</strong></div>
            </div>
          </div>

          <!-- 4. Маржинальность (интерактивные) -->
          <div class="tc-card tc-card-interactive">
            <div class="tc-card-h">
              <span class="tc-card-icon">💹</span>
              {% trans "Маржинальность (%)" %}
            </div>
            <div class="tc-card-b">
              <div class="tc-field">
                <label class="tc-sub" for="p-mat-margin">{% trans "Маржа на материалы, %" %}</label>
                <input id="p-mat-margin" class="tc-input" type="number" inputmode="decimal" step="0.01" min="0" value="">
              </div>
              <div class="tc-field">
                <label class="tc-sub" for="p-work-margin">{% trans "Маржа на работы, %" %}</label>
                <input id="p-work-margin" class="tc-input" type="number" inputmode="decimal" step="0.01" min="0" value="">
              </div>
            </div>
          </div>

          <!-- 5. Цена продажи (результат) -->
          <div class="tc-card tc-card-result">
            <div class="tc-card-h">
              <span class="tc-card-icon">✅</span>
              {% trans "Цена продажи, за ед." %}
            </div>
            <div class="tc-card-b">
              <div class="tc-kv"><span>{% trans "Материалы" %}</span> <strong class="tc-fig" id="d-sale-mats">—</strong></div>
              <div class="tc-kv"><span>{% trans "Работы" %}</span>     <strong class="tc-fig" id="d-sale-works">—</strong></div>
              <div class="tc-kv" style="background:#d3f9d8;border:3px solid #51cf66;padding:14px"><span style="font-weight:700;font-size:15px">{% trans "Итого" %}</span> <strong class="tc-fig" id="d-sale-total" style="color:#2b8a3e;font-size:22px">—</strong></div>
            </div>
          </div>

        </div>
      </div>

      <div id="tc-composition-error" style="display:none; padding:20px; background:#ffe0e0; border-left:4px solid #fa5252; border-radius:10px; color:#c92a2a;font-weight:500;box-shadow:0 3px 10px rgba(250,82,82,0.2)"></div>
    </div>
  </div>
{% endblock %}

>>>>>>> 430d164f
{% block admin_change_form_document_ready %}
  {{ block.super }}
  <script>
  (function() {
    'use strict';

    function getCsrfToken() {
      const el = document.querySelector('input[name="csrfmiddlewaretoken"]');
      if (el && el.value) return el.value;
      const m = document.cookie.match(/(?:^|;\s*)csrftoken=([^;]+)/);
      return m ? decodeURIComponent(m[1]) : '';
    }

    const tcId = {{ original.pk|default:"null" }};
    const isNew = !tcId;

    const $  = (sel, ctx=document)=>ctx.querySelector(sel);
    const $$ = (sel, ctx=document)=>Array.from(ctx.querySelectorAll(sel));

    const els = {
      loading: $('#tc-composition-loading'),
      content: $('#tc-composition-content'),
      err:     $('#tc-composition-error'),
      vlabel:  $('#tc-version-label'),
      matBody: $('#materials-tbody'),
      workBody: $('#works-tbody'),
      matTotal: $('#materials-total'),
      workTotal: $('#works-total'),
      verGrand: $('#version-grand-total'),
      liveGrand: $('#live-grand-total'),
      hiddenInit: $('#tc-initial-composition-input'),
      flagCreated: $('#tc-version-created-flag'),

      dCostMats: $('#d-cost-mats'),
      dCostWorks: $('#d-cost-works'),
      dCostTotal: $('#d-cost-total'),
      dMarkedMats: $('#d-marked-mats'),
      dMarkedWorks: $('#d-marked-works'),
      dMarkedTotal: $('#d-marked-total'),
      dSaleMats: $('#d-sale-mats'),
      dSaleWorks: $('#d-sale-works'),
      dSaleTotal: $('#d-sale-total'),

      pMatMarkup:  $('#p-mat-markup'),
      pWorkMarkup: $('#p-work-markup'),
      pTransport:  $('#p-transport'),
      pMatMargin:  $('#p-mat-margin'),
      pWorkMargin: $('#p-work-margin'),

      rMatMarkup:  document.querySelector('input[name="materials_markup_percent"]'),
      rWorkMarkup: document.querySelector('input[name="works_markup_percent"]'),
      rTransport:  document.querySelector('input[name="transport_costs_percent"]'),
      rMatMargin:  document.querySelector('input[name="materials_margin_percent"]'),
      rWorkMargin: document.querySelector('input[name="works_margin_percent"]'),
    };

    const API_LIVE = tcId ? `/api/v1/technical-cards/${tcId}/live-composition/` : null;
    const API_MATERIALS = "/api/v1/technical-cards/search/materials/";
    const API_WORKS     = "/api/v1/technical-cards/search/works/";
    const API_DUPLICATE = tcId ? `/api/v1/technical-cards/${tcId}/duplicate/` : null;

    const toNum = (x)=> {
      if (x == null) return 0;
      const s = String(x).trim().replace(/\s+/g,'').replace(',', '.');
      const n = Number(s);
      return Number.isFinite(n) ? n : 0;
    };
    const fmt2 = (n)=> Number(n).toFixed(2);

    // Утилита: определение единицы измерения для отображения
    const getDisplayUnit = (kind, methodCode, unit) => {
      return (kind === 'work' && methodCode === 'labor') ? 'Ч/Ч' : (unit || '—');
    };

    function clearError(){ els.err.textContent=''; els.err.style.display='none'; }
    function showError(msg){ els.loading.style.display='none'; els.err.textContent=msg; els.err.style.display='block'; }

    function unhideRealPercentFieldsOnError(){
      const hasError = document.querySelector('.errornote, .errorlist');
      if (!hasError) return;
      ['materials_markup_percent','works_markup_percent','transport_costs_percent','materials_margin_percent','works_margin_percent']
        .forEach(name=>{
          const wrap = document.querySelector('.field-' + name);
          if (wrap) wrap.style.display = '';
        });
    }

    function hydrateDashboardFromRealFields(){
      const pairs = [
        [els.pMatMarkup, els.rMatMarkup],
        [els.pWorkMarkup, els.rWorkMarkup],
        [els.pTransport, els.rTransport],
        [els.pMatMargin, els.rMatMargin],
        [els.pWorkMargin, els.rWorkMargin],
      ];
      pairs.forEach(([vis, real])=>{
        if (!vis || !real) return;
        vis.value = String(toNum(real.value));
      });
    }

    function syncRealPercentFieldsFromDashboard(){
      if (els.rMatMarkup)  els.rMatMarkup.value  = fmt2(toNum(els.pMatMarkup.value));
      if (els.rWorkMarkup) els.rWorkMarkup.value = fmt2(toNum(els.pWorkMarkup.value));
      if (els.rTransport)  els.rTransport.value  = fmt2(toNum(els.pTransport.value));
      if (els.rMatMargin)  els.rMatMargin.value  = fmt2(toNum(els.pMatMargin.value));
      if (els.rWorkMargin) els.rWorkMargin.value = fmt2(toNum(els.pWorkMargin.value));
    }

    function recalcAll(){
      let live=0, ver=0, matsLive=0, worksLive=0;
      const fnum=(x)=>fmt2(x);

      const sumBlock=(tbody)=>{
        let l=0, v=0;
        $$('tr',tbody).forEach(tr=>{
          const qty = toNum(tr.querySelector('.tc-qty-input')?.value);
          const lp  = toNum(tr.dataset.livePrice);
          const vp  = toNum(tr.dataset.versionPrice);
          l += qty*lp; v += qty*vp;
          tr.lastElementChild.textContent = fnum(qty*lp);
        });
        return {l,v};
      };

      const mats = sumBlock(els.matBody); const works = sumBlock(els.workBody);
      matsLive = mats.l; worksLive = works.l;
      live = mats.l + works.l; ver = mats.v + works.v;

      if (els.matTotal)  els.matTotal.textContent  = fnum(matsLive);
      if (els.workTotal) els.workTotal.textContent = fnum(worksLive);
      if (els.liveGrand) els.liveGrand.textContent = fnum(live);
      if (els.verGrand)  els.verGrand.textContent  = fnum(ver);

      const p = {
        matMarkup:  toNum(els.pMatMarkup.value)/100,
        workMarkup: toNum(els.pWorkMarkup.value)/100,
        transport:  toNum(els.pTransport.value)/100,
        matMargin:  toNum(els.pMatMargin.value)/100,
        workMargin: toNum(els.pWorkMargin.value)/100,
      };

      const markedMats  = matsLive  * (1 + p.matMarkup  + p.transport);
      const markedWorks = worksLive * (1 + p.workMarkup + p.transport);
      const markedTotal = markedMats + markedWorks;

      const saleMats  = markedMats  * (1 + p.matMargin);
      const saleWorks = markedWorks * (1 + p.workMargin);
      const saleTotal = saleMats + saleWorks;

      els.dCostMats.textContent  = fnum(matsLive);
      els.dCostWorks.textContent = fnum(worksLive);
      els.dCostTotal.textContent = fnum(matsLive + worksLive);

      els.dMarkedMats.textContent  = fnum(markedMats);
      els.dMarkedWorks.textContent = fnum(markedWorks);
      els.dMarkedTotal.textContent = fnum(markedTotal);

      els.dSaleMats.textContent  = fnum(saleMats);
      els.dSaleWorks.textContent = fnum(saleWorks);
      els.dSaleTotal.textContent = fnum(saleTotal);

      syncRealPercentFieldsFromDashboard();
    }

    function createRow(item, kind){
      const refId = item.ref_id ?? item.id;
      const tr = document.createElement('tr');
      tr.dataset.kind = kind; tr.dataset.refId = String(refId || '');
      const versionPrice = Number(item.version_price ?? item.live_price ?? item.price ?? 0);
      const livePrice    = Number(item.live_price    ?? item.price      ?? 0);
      tr.dataset.versionPrice = isFinite(versionPrice) ? String(versionPrice) : "0";
      tr.dataset.livePrice    = isFinite(livePrice)    ? String(livePrice)    : "0";
      const priceChanged = !!item.price_changed;
      const priceClass = priceChanged ? 'tc-price-changed' : '';
      const badge = priceChanged ? '<span class="tc-price-badge">изм</span> ' : '';

      // Для работ с методом "labor" показываем "Ч/Ч" вместо единицы из справочника
      const displayUnit = (kind === 'work' && (item.calculation_method || item.method) === 'labor') ? 'Ч/Ч' : (item.unit || '—');

      let methodBadge = '';
      if (kind === 'work'){
        methodCode = item.calculation_method || item.method || '';
        const methodLabel = item.calculation_method_label || item.method_label || '';
        tr.dataset.method = methodCode || '';
        tr.dataset.methodLabel = methodLabel || '';
        if (methodLabel){
          const cls = methodCode === 'labor' ? 'tc-tag tc-tag-labor' : 'tc-tag tc-tag-service';
          methodBadge = `<span class="${cls}" data-method="${methodCode}">${methodLabel}</span>`;
        }
      }

      const displayUnit = (kind === 'work' && methodCode === 'labor') ? 'Ч/Ч' : (unit || '—');

      tr.innerHTML = `
        <td><div class="tc-name"><span class="tc-label-wrap"><span class="tc-label">${item.name}</span>${methodBadge}</span>
        <button type="button" class="tc-del" title="{% trans 'Удалить' %}" aria-label="{% trans 'Удалить' %}">×</button></div></td>
        <td style="text-align:right;"><input class="tc-qty-input" type="number" step="0.001" min="0" value="${item.qty_per_unit}"></td>
        <td style="text-align:right;">${displayUnit}</td>
        <td style="text-align:right;">${fmt2(versionPrice)}</td>
        <td style="text-align:right;" class="${priceClass}">${badge}${fmt2(livePrice)}</td>
        <td style="text-align:right; font-weight:600;">—</td>`;
      return tr;
    }

    function addOrMergeRow(kind, refId, name, unit, qty, price, method){
      const tbody = kind==='material'? els.matBody : els.workBody;
      const methodCode = kind==='work' && method ? (method.code || method) : '';
      const methodLabel = kind==='work' && method ? (method.label || method.method_label || '') : '';
      const exist = Array.from(tbody.querySelectorAll('tr')).find(tr => {
        if (parseInt(tr.dataset.refId,10) !== refId) return false;
        if (kind !== 'work') return true;
        return (tr.dataset.method || '') === (methodCode || '');
      });
      if (exist){
        const inp = exist.querySelector('.tc-qty-input');
        inp.value = (toNum(inp.value) + toNum(qty)).toString();
        recalcAll(); return;
      }
      const tr = document.createElement('tr');
      tr.dataset.kind = kind; tr.dataset.refId = String(refId);
      const p = Number(price ?? 0);
      tr.dataset.livePrice = isFinite(p) ? String(p) : "0";
      tr.dataset.versionPrice = isFinite(p) ? String(p) : "0";
      if (kind==='work'){
        tr.dataset.method = methodCode || '';
        tr.dataset.methodLabel = methodLabel || '';
      }
      
      const displayUnit = getDisplayUnit(kind, methodCode, unit);
      const badge = kind==='work' && methodLabel
        ? `<span class="${(methodCode==='labor'?'tc-tag tc-tag-labor':'tc-tag tc-tag-service')}" data-method="${methodCode}">${methodLabel}</span>`
        : '';
      tr.innerHTML = `
        <td><div class="tc-name"><span class="tc-label-wrap"><span class="tc-label">${name}</span>${badge}</span>
        <button type="button" class="tc-del" title="{% trans 'Удалить' %}" aria-label="{% trans 'Удалить' %}">×</button></div></td>
        <td style="text-align:right;"><input class="tc-qty-input" type="number" step="0.001" min="0" value="${qty}"></td>
        <td style="text-align:right;">${displayUnit}</td>
        <td style="text-align:right;">${fmt2(p)}</td>
        <td style="text-align:right;">${fmt2(p)}</td>
        <td style="text-align:right; font-weight:600;">—</td>`;
      tbody.appendChild(tr);
      recalcAll();
    }

    function snapshotFromDOM(){
      const grab=(tbody, kind)=>$$('tr',tbody).map(tr=>{
        const payload = {
          ref_id: parseInt(tr.dataset.refId,10),
          qty: toNum(tr.querySelector('.tc-qty-input')?.value)
        };
        if (kind === 'work'){
          const method = tr.dataset.method || '';
          if (method) payload.method = method;
        }
        return payload;
      }).filter(x=>Number.isFinite(x.ref_id));
      return { materials: grab(els.matBody,'material'), works: grab(els.workBody,'work') };
    }

    async function loadComposition(){
      clearError();
      if (isNew){
        els.loading.style.display='none'; els.content.style.display='';
        hydrateDashboardFromRealFields();
        recalcAll();
        return;
      }
      els.content.style.display='none'; els.loading.style.display='';
      els.matBody.innerHTML=''; els.workBody.innerHTML=''; els.vlabel.textContent='';
      try{
        const r = await fetch(API_LIVE, {credentials:'same-origin'});
        if(!r.ok) throw new Error(`HTTP ${r.status}`);
        const data = await r.json();
        const verNum = data.version_number ?? data.version ?? '—';
        els.vlabel.textContent = ` (v${verNum})`;
        (data.materials||[]).forEach(item=>els.matBody.appendChild(createRow(item,'material')));
        (data.works||[]).forEach(item=>els.workBody.appendChild(createRow(item,'work')));
        els.loading.style.display='none'; els.content.style.display='';

        hydrateDashboardFromRealFields();
        recalcAll();
      }catch(e){
        showError(e.message || 'Не удалось загрузить состав');
      }
    }

    function debounce(fn, ms){ let t; return (...a)=>{ clearTimeout(t); t=setTimeout(()=>fn(...a), ms); } }
    async function fetchSearch(kind,q){
      if(!q || q.trim().length<1) return [];
      const url=(kind==='material'?API_MATERIALS:API_WORKS)+`?q=${encodeURIComponent(q)}&limit=10`;
      const r=await fetch(url,{credentials:'same-origin'}); if(!r.ok) return [];
      return await r.json();
    }
    function renderSuggestions(listEl, items, activeIdx){
      listEl.innerHTML='';
      const kind = listEl.closest('.tc-ac')?.dataset.kind || '';
      items.forEach((it,idx)=>{
        const li=document.createElement('li');
        li.className='tc-ac-item'+(idx===activeIdx?' active':'');
        li.dataset.idx = String(idx);
        li.dataset.id=it.id; li.dataset.name=it.name;
        li.dataset.unit=(it.unit||''); li.dataset.price = it.price ?? '';
        const metaParts = [`#${it.id}`];
        if (kind==='work'){
          const methods = Array.isArray(it.methods) ? it.methods : [];
          if (methods.length){
            metaParts.push(methods.map(m=>`${m.label}: ${fmt2(m.price ?? 0)}`).join(' / '));
          } else if (it.price){
            metaParts.push(fmt2(it.price));
          }
        } else {
          if (it.unit) metaParts.push(it.unit);
          if (it.price) metaParts.push(fmt2(it.price));
        }
        li.innerHTML=`<span class="tc-ac-name">${it.name}</span><span class="tc-ac-meta">${metaParts.filter(Boolean).join(' · ')}</span>`;
        listEl.appendChild(li);
      });
      listEl.style.display = items.length ? 'block' : 'none';
    }
    function attachAutocomplete(root){
      const kind=root.dataset.kind;
      const input=root.querySelector('.tc-ac-input');
      const list =root.querySelector('.tc-ac-list');
      const qtyInput=document.querySelector(kind==='material'?'.tc-new-qty-material':'.tc-new-qty-work');
      let items=[], active=-1;
      const doSearch = debounce(async ()=>{ items=await fetchSearch(kind,input.value); active=items.length?0:-1; renderSuggestions(list,items,active); },160);
      input.addEventListener('input', doSearch);
      input.addEventListener('keydown',(e)=>{ if(e.key==='Enter') e.preventDefault();
        if(list.style.display==='none') return;
        if(e.key==='ArrowDown'){ e.preventDefault(); active=Math.min(items.length-1,active+1); renderSuggestions(list,items,active); }
        else if(e.key==='ArrowUp'){ e.preventDefault(); active=Math.max(0,active-1); renderSuggestions(list,items,active); }
        else if(e.key==='Enter'){ e.preventDefault(); if(active>=0&&items[active]){ apply(items[active]); } else if(items.length===1){ apply(items[0]); } }
        else if(e.key==='Escape'){ list.style.display='none'; }
      });
      list.addEventListener('click',(e)=>{
        const li=e.target.closest('.tc-ac-item'); if(!li) return;
        const idx = Number.parseInt(li.dataset.idx || '-1', 10);
        apply(items[idx] || items.find(it=>it.id===parseInt(li.dataset.id,10)));
      });

      function pickWorkMethod(workItem){
        const methods = Array.isArray(workItem?.methods) ? workItem.methods.filter(m=>m && m.code) : [];
        if (!methods.length){
          if (workItem?.price !== undefined){
            const defaultCode = workItem.default_method || 'service';
            return {
              code: defaultCode,
              label: defaultCode === 'labor' ? 'Человеко-часы' : 'Услуга',
              unit: workItem.unit || '',
              price: workItem.price ?? 0,
            };
          }
          if (workItem?.default_method){
            return {
              code: workItem.default_method,
              label: '',
              unit: workItem.unit || '',
              price: workItem.price ?? 0,
            };
          }
          return null;
        }
        if (methods.length === 1) return methods[0];
        const service = methods.find(m=>m.code==='service');
        const labor = methods.find(m=>m.code==='labor');
        if (service && labor){
          const modal = document.createElement('div');
          modal.style.cssText = 'position:fixed;top:0;left:0;right:0;bottom:0;background:rgba(0,0,0,0.5);display:flex;align-items:center;justify-content:center;z-index:99999';
          modal.innerHTML = `
            <div style="background:#fff;padding:24px;border-radius:12px;max-width:500px;box-shadow:0 20px 60px rgba(0,0,0,0.3)">
              <h3 style="margin:0 0 16px 0;font-size:18px;color:#212529">Выберите метод расчёта</h3>
              <p style="margin:0 0 20px 0;color:#495057">Работа: <strong>${workItem.name}</strong></p>
              <div style="display:flex;gap:12px;flex-direction:column">
                <button type="button" class="method-choice" data-method="service" style="padding:16px;border:2px solid #4dabf7;border-radius:8px;background:#fff;cursor:pointer;text-align:left;transition:all 0.2s">
                  <div style="font-weight:700;color:#1971c2;margin-bottom:4px">${service.label}</div>
                  <div style="color:#868e96;font-size:13px">${fmt2(service.price ?? 0)} ₽${service.unit ? ' / '+service.unit : ''}</div>
                </button>
                <button type="button" class="method-choice" data-method="labor" style="padding:16px;border:2px solid #fab005;border-radius:8px;background:#fff;cursor:pointer;text-align:left;transition:all 0.2s">
                  <div style="font-weight:700;color:#d9480f;margin-bottom:4px">${labor.label}</div>
                  <div style="color:#868e96;font-size:13px">${fmt2(labor.price ?? 0)} ₽${labor.unit ? ' / '+labor.unit : ''}</div>
                </button>
              </div>
            </div>`;
          document.body.appendChild(modal);
          
          return new Promise(resolve=>{
            modal.querySelectorAll('.method-choice').forEach(btn=>{
              btn.addEventListener('mouseenter',()=>btn.style.transform='scale(1.02)');
              btn.addEventListener('mouseleave',()=>btn.style.transform='');
              btn.addEventListener('click',()=>{
                const choice = btn.dataset.method === 'labor' ? labor : service;
                document.body.removeChild(modal);
                resolve(choice);
              });
            });
          });
        }
        return methods[0];
      }

      async function apply(chosen){
        if(!chosen) return;
        const q=Number(qtyInput.value||1); const qty=Number.isFinite(q)&&q>=0 ? q:1;
        let methodPayload = null;
        if (kind==='work'){
          methodPayload = await pickWorkMethod(chosen);
          if (!methodPayload) return;
        }
        const unit = methodPayload?.unit ?? chosen.unit ?? '';
        const price = Number(methodPayload?.price ?? chosen.price ?? 0);
        addOrMergeRow(kind, chosen.id, chosen.name, unit, qty, price, methodPayload);
        input.value=''; qtyInput.value=''; items=[]; active=-1; list.style.display='none'; input.focus();
      }
    }

    function bindDeleteAndQty(){
      const onClick=(e)=>{
        const btn = e.target.closest('.tc-del');
        if(!btn) return;
        e.preventDefault();
        const tr = btn.closest('tr');
        if(tr){ tr.remove(); recalcAll(); }
      };
      const onChange=(e)=>{
        if(!e.target.classList.contains('tc-qty-input')) return;
        recalcAll();
      };
      $('#materials-tbody').addEventListener('click', onClick);
      $('#works-tbody').addEventListener('click', onClick);
      $('#materials-tbody').addEventListener('input', onChange);
      $('#works-tbody').addEventListener('input', onChange);
    }

    function collect(kind){
      const tbody = kind==='material'? $('#materials-tbody') : $('#works-tbody');
      return Array.from(tbody.querySelectorAll('tr')).map(tr=>{
        const ref = parseInt(tr.dataset.refId,10);
        const qty = Number(toNum(tr.querySelector('.tc-qty-input')?.value));
        if (!Number.isFinite(ref) || !Number.isFinite(qty) || qty < 0) return null;
        const payload = {ref_id:ref, qty:qty};
        if (kind==='work'){
          const method = tr.dataset.method || '';
          if (method) payload.method = method;
        }
        return payload;
      }).filter(Boolean);
    }

    function findAdminForm(){
      return document.querySelector('main form[id$="_form"][method="post"]')
          || document.querySelector('form[id$="_form"][method="post"]')
          || document.querySelector('form[method="post"][action]')
          || document.querySelector('form[method="post"]')
          || document.forms[0] || null;
    }

    function handleSubmit(form){
      if (form.__tcSubmitting) return;
      form.__tcSubmitting = true;

      syncRealPercentFieldsFromDashboard();

      const current = { materials: collect('material'), works: collect('work') };
      els.hiddenInit.value = JSON.stringify(current);
      form.submit();
    }

    function attachSubmitHooks(){
      const form = findAdminForm();
      window.addEventListener('submit', function(ev){
        const target = ev.target;
        if (!(target instanceof HTMLFormElement)) return;
        if (!document.getElementById('tc-composition-block')) return;
        ev.preventDefault();
        handleSubmit(target);
      }, true);
    }

    function bindPercents(){
      [els.pMatMarkup, els.pWorkMarkup, els.pTransport, els.pMatMargin, els.pWorkMargin]
        .forEach(inp => inp.addEventListener('input', recalcAll));
    }

    async function start(){
      await loadComposition();
      attachAutocomplete($('.tc-ac[data-kind="material"]'));
      attachAutocomplete($('.tc-ac[data-kind="work"]'));
      bindDeleteAndQty();
      bindPercents();
      attachSubmitHooks();
      unhideRealPercentFieldsOnError();
      if (isNew){ els.loading.style.display='none'; els.content.style.display=''; }

      const dupBtn = document.getElementById('tc-duplicate-btn');
      if (dupBtn) {
        dupBtn.addEventListener('click', async function(e) {
          e.preventDefault();
          if (!confirm('Вы создаете копию данной ТК и будете перенаправлены на страницу копии.')) {
            return;
          }

          dupBtn.style.opacity = '0.5';
          dupBtn.style.pointerEvents = 'none';

          try {
            const response = await fetch(API_DUPLICATE, {
              method: 'POST',
              credentials: 'same-origin',
              headers: {
                'Content-Type': 'application/json',
                'X-CSRFToken': getCsrfToken(),
                'X-Requested-With': 'XMLHttpRequest'
              },
              body: '{}'
            })
            if (!response.ok) throw new Error(`HTTP ${response.status}`);
            const data = await response.json();
            window.location.href = `/ru/admin/app_technical_cards/technicalcard/${data.id}/change/`;
          } catch(err) {
            alert('Ошибка при создании копии: ' + err.message);
            dupBtn.style.opacity = ''; dupBtn.style.pointerEvents = '';
          }
        });
      }
    }
    if(document.readyState==='loading') document.addEventListener('DOMContentLoaded', start); else start();
  })();
  </script>
{% endblock %}<|MERGE_RESOLUTION|>--- conflicted
+++ resolved
@@ -1,5 +1,3 @@
-<<<<<<< HEAD
-=======
 {% extends "admin/change_form.html" %}
 {% load i18n static l10n %}
 
@@ -422,7 +420,6 @@
   </div>
 {% endblock %}
 
->>>>>>> 430d164f
 {% block admin_change_form_document_ready %}
   {{ block.super }}
   <script>
